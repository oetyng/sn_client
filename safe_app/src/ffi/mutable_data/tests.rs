--- conflicted
+++ resolved
@@ -47,17 +47,9 @@
         unsafe { unwrap!(call_1(|ud, cb| sign_key_new(&app, &random_key.0, ud, cb))) };
 
     // Try to create an empty public MD
-<<<<<<< HEAD
     let md_info1: MDataInfo =
-        unsafe { unwrap!(call_1(|ud, cb| mdata_info_random_public(10000, ud, cb))) };
+        unsafe { unwrap!(call_1(|ud, cb| mdata_info_random_public(10_000, ud, cb))) };
     let md_info1 = md_info1.into_repr_c();
-=======
-    let md_info1_h: MDataInfoHandle = unsafe {
-        unwrap!(call_1(
-            |ud, cb| mdata_info_random_public(&app, 10_000, ud, cb),
-        ))
-    };
->>>>>>> fdbca8e9
 
     let result = unsafe {
         // Try changing the owner - should fail due to access denied
@@ -73,17 +65,9 @@
     };
 
     // Try to create a new empty public MD
-<<<<<<< HEAD
     let md_info2: MDataInfo =
-        unsafe { unwrap!(call_1(|ud, cb| mdata_info_random_public(10000, ud, cb))) };
+        unsafe { unwrap!(call_1(|ud, cb| mdata_info_random_public(10_000, ud, cb))) };
     let md_info2 = md_info2.into_repr_c();
-=======
-    let md_info2_h: MDataInfoHandle = unsafe {
-        unwrap!(call_1(
-            |ud, cb| mdata_info_random_public(&app, 10_000, ud, cb),
-        ))
-    };
->>>>>>> fdbca8e9
 
     let result = unsafe {
         // Try changing the owner - should fail due to invalid successor
@@ -161,17 +145,9 @@
     }
 
     // Try to create an empty public MD
-<<<<<<< HEAD
     let md_info_pub: MDataInfo =
-        unsafe { unwrap!(call_1(|ud, cb| mdata_info_random_public(10000, ud, cb))) };
+        unsafe { unwrap!(call_1(|ud, cb| mdata_info_random_public(10_000, ud, cb))) };
     let md_info_pub = md_info_pub.into_repr_c();
-=======
-    let md_info_pub_h: MDataInfoHandle = unsafe {
-        unwrap!(call_1(
-            |ud, cb| mdata_info_random_public(&app, 10_000, ud, cb),
-        ))
-    };
->>>>>>> fdbca8e9
 
     unsafe {
         unwrap!(call_0(|ud, cb| {
@@ -297,17 +273,9 @@
     }
 
     // Try to create an empty public MD
-<<<<<<< HEAD
     let md_info_pub: MDataInfo =
-        unsafe { unwrap!(call_1(|ud, cb| mdata_info_random_public(10000, ud, cb))) };
+        unsafe { unwrap!(call_1(|ud, cb| mdata_info_random_public(10_000, ud, cb))) };
     let md_info_pub = md_info_pub.into_repr_c();
-=======
-    let md_info_pub_h: MDataInfoHandle = unsafe {
-        unwrap!(call_1(
-            |ud, cb| mdata_info_random_public(&app, 10_000, ud, cb),
-        ))
-    };
->>>>>>> fdbca8e9
 
     unsafe {
         unwrap!(call_0(|ud, cb| {
@@ -338,23 +306,6 @@
         new_enc_key: Default::default(),
         new_enc_nonce: Default::default(),
     };
-<<<<<<< HEAD
-=======
-    assert_eq!(type_tag, 10_000);
-
-    let md_info_pub_2_h: MDataInfoHandle = unsafe {
-        unwrap!(call_1(|ud, cb| {
-            mdata_info_new_public(&app, &xor_name, 10_001, ud, cb)
-        }))
-    };
-    let (xor_name2, type_tag2): ([u8; XOR_NAME_LEN], u64) = unsafe {
-        unwrap!(call_2(|ud, cb| {
-            mdata_info_extract_name_and_type_tag(&app, md_info_pub_2_h, ud, cb)
-        }))
-    };
-    assert_eq!(xor_name, xor_name2);
-    assert_eq!(type_tag2, 10_001);
->>>>>>> fdbca8e9
 
     unsafe {
         unwrap!(call_0(|ud, cb| {
@@ -427,23 +378,9 @@
     assert_eq!(None, read_perm_set.is_allowed(Action::Update));
 
     // Try to create a private MD
-<<<<<<< HEAD
     let md_info_priv: MDataInfo =
-        unsafe { unwrap!(call_1(|ud, cb| mdata_info_random_private(10001, ud, cb))) };
+        unsafe { unwrap!(call_1(|ud, cb| mdata_info_random_private(10_001, ud, cb))) };
     let md_info_priv = md_info_priv.into_repr_c();
-=======
-    let md_info_priv_h = unsafe {
-        unwrap!(call_1(
-            |ud, cb| mdata_info_random_private(&app, 10_001, ud, cb),
-        ))
-    };
-    let (_xor_name, type_tag): (XorNameArray, u64) = unsafe {
-        unwrap!(call_2(|ud, cb| {
-            mdata_info_extract_name_and_type_tag(&app, md_info_priv_h, ud, cb)
-        }))
-    };
-    assert_eq!(type_tag, 10_001);
->>>>>>> fdbca8e9
 
     unsafe {
         unwrap!(call_0(|ud, cb| {
